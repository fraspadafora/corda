--- conflicted
+++ resolved
@@ -130,13 +130,8 @@
                             (allContractAttachments + attachments).toSortedSet().toList(), // Sort the attachments to ensure transaction builds are stable.
                             notary,
                             window,
-<<<<<<< HEAD
                             referenceStates,
                             services.networkParametersStorage.currentParametersHash),
-=======
-                            referenceStates
-                    ),
->>>>>>> e14421b7
                     privacySalt
             )
         }
