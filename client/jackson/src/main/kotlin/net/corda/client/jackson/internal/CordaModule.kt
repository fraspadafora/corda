--- conflicted
+++ resolved
@@ -188,14 +188,9 @@
                 value.commands,
                 value.timeWindow,
                 value.attachments,
-<<<<<<< HEAD
+                value.references,
                 value.privacySalt,
                 value.networkParametersHash,
-                value.references
-=======
-                value.references,
-                value.privacySalt
->>>>>>> e14421b7
         ))
     }
 }
@@ -210,12 +205,8 @@
                 wrapper.attachments,
                 wrapper.notary,
                 wrapper.timeWindow,
-<<<<<<< HEAD
                 wrapper.references,
                 wrapper.networkParametersHash
-=======
-                wrapper.references
->>>>>>> e14421b7
         )
         return WireTransaction(componentGroups, wrapper.privacySalt)
     }
@@ -228,14 +219,9 @@
                                   val commands: List<Command<*>>,
                                   val timeWindow: TimeWindow?,
                                   val attachments: List<SecureHash>,
-<<<<<<< HEAD
+                                  val references: List<StateRef>,
                                   val privacySalt: PrivacySalt,
-                                  val networkParametersHash: SecureHash?,
-                                  val references: List<StateRef>)
-=======
-                                  val references: List<StateRef>,
-                                  val privacySalt: PrivacySalt)
->>>>>>> e14421b7
+                                  val networkParametersHash: SecureHash?)
 
 private interface TransactionStateMixin {
     @get:JsonTypeInfo(use = JsonTypeInfo.Id.CLASS)
